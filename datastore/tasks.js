// Copyright 2015, Google, Inc.
// Licensed under the Apache License, Version 2.0 (the "License");
// you may not use this file except in compliance with the License.
// You may obtain a copy of the License at
//
//    http://www.apache.org/licenses/LICENSE-2.0
//
// Unless required by applicable law or agreed to in writing, software
// distributed under the License is distributed on an "AS IS" BASIS,
// WITHOUT WARRANTIES OR CONDITIONS OF ANY KIND, either express or implied.
// See the License for the specific language governing permissions and
// limitations under the License.

'use strict';

var input = process.argv.splice(2);
var command = input.shift();

var projectId = process.env.DATASTORE_PROJECT_ID || process.env.TEST_PROJECT_ID;
if (!projectId) {
  throw new Error('TEST_PROJECT_ID environment variable required.');
}
var keyFile = process.env.DATASTORE_KEYFILE ||
              process.env.GOOGLE_APPLICATION_CREDENTIALS;

<<<<<<< HEAD
var options = {
  projectId: projectId
};

if (keyFile) {
  options.keyFilename = keyFile;
}

var datastore = gcloud.datastore(options);
=======
// [START build_service]
var gcloud = require('gcloud');

var datastore = gcloud.datastore({
  projectId: projectId
});
// [END build_service]
>>>>>>> aac41923

/*
Installation and setup instructions.
1. Download the TaskList sample application from [here]
(https://github.com/GoogleCloudPlatform/nodejs-docs-samples/archive/master.zip).

2. Unzip the download:
```sh
unzip nodejs-docs-samples-master.zip
```

3. Change directories to the TaskList application:
```sh
cd nodejs-docs-samples-master/datastore
```

4. Install the dependencies and link the application:
```sh
npm install
```

5. With the gcloud SDK, be sure you are authenticated:
```sh
gcloud auth login
```

6. At a command prompt, run the following, where `<project-id>` is the ID of
your Google Cloud Platform project.
```sh
export DATASTORE_PROJECT_ID=<project-id>
```

7. Run the application!
```sh
npm run tasks
```
*/

// [START add_entity]
function addTask(description, callback) {
  var taskKey = datastore.key('Task');

  datastore.save({
    key: taskKey,
    data: {
      created: new Date().toJSON(),
      description: description,
      done: false
    }
  }, function(err) {
    if (err) {
      callback(err);
      return;
    }

    callback(null, taskKey);
  });
}
// [END add_entity]

// [START update_entity]
function markDone(taskId, callback) {
  var error;

  datastore.runInTransaction(function(transaction, done) {
    var taskKey = datastore.key([
      'Task',
      taskId
    ]);

    transaction.get(taskKey, function(err, task) {
      if (err) {
        // An error occurred while getting the values.
        error = err;
        transaction.rollback(done);
        return;
      }

      task.data.done = false;

      transaction.save(task);

      done();
    });
  }, function(transactionError) {
    if (transactionError || error) {
      callback(transactionError || error);
    } else {
      // The transaction completed successfully.
      callback();
    }
  });
}
// [END update_entity]

// [START retrieve_entities]
function listTasks(callback) {
  var query = datastore.createQuery('Task')
    .order('created');

  datastore.runQuery(query, callback);
}
// [END retrieve_entities]

// [START delete_entity]
function deleteTask(taskId, callback) {
  var taskKey = datastore.key([
    'Task',
    taskId
  ]);

  datastore.delete(taskKey, callback);
}
// [END delete_entity]

// [START format_results]
function formatTasks(tasks) {
  return tasks
    .map(function(task) {
      var taskKey = task.key.path.pop();
      var status;

      if (task.data.done) {
        status = 'done';
      } else {
        status = 'created ' + new Date(task.data.created);
      }

      return taskKey + ' : ' + task.data.description + ' (' + status + ')';
    })
    .join('\n');
}
// [END format_results]

switch (command) {
  case 'new': {
    addTask(input, function(err, taskKey) {
      if (err) {
        throw err;
      }

      var taskId = taskKey.path.pop();

      console.log('Task %d created successfully.', taskId);
    });

    break;
  }

  case 'done': {
    var taskId = parseInt(input, 10);

    markDone(taskId, function(err) {
      if (err) {
        throw err;
      }

      console.log('Task %d updated successfully.', taskId);
    });

    break;
  }

  case 'list': {
    listTasks(function(err, tasks) {
      if (err) {
        throw err;
      }

      console.log(formatTasks(tasks));
    });

    break;
  }

  case 'delete': {
    var taskId = parseInt(input, 10);

    deleteTask(taskId, function(err) {
      if (err) {
        throw err;
      }

      console.log('Task %d deleted successfully.', taskId);
    });

    break;
  }

  default: {
    // Only print usage if this file is being executed directly
    if (module === require.main) {
      console.log([
        'Usage:',
        '',
        '  new <description> Adds a task with a description <description>',
        '  done <task-id>    Marks a task as done',
        '  list              Lists all tasks by creation time',
        '  delete <task-id>  Deletes a task'
      ].join('\n'));
    }
  }
}

module.exports.addEntity = addTask;
module.exports.updateEntity = markDone;
module.exports.retrieveEntities = listTasks;
module.exports.deleteEntity = deleteTask;
module.exports.formatTasks = formatTasks;<|MERGE_RESOLUTION|>--- conflicted
+++ resolved
@@ -23,7 +23,8 @@
 var keyFile = process.env.DATASTORE_KEYFILE ||
               process.env.GOOGLE_APPLICATION_CREDENTIALS;
 
-<<<<<<< HEAD
+// [START build_service]
+var gcloud = require('gcloud');
 var options = {
   projectId: projectId
 };
@@ -33,15 +34,7 @@
 }
 
 var datastore = gcloud.datastore(options);
-=======
-// [START build_service]
-var gcloud = require('gcloud');
-
-var datastore = gcloud.datastore({
-  projectId: projectId
-});
 // [END build_service]
->>>>>>> aac41923
 
 /*
 Installation and setup instructions.
